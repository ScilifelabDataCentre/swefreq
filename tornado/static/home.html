<!-- home.html -->
<<<<<<< HEAD
<div class="jumbotron">
  <div class="container">
    <img src="/javascript/swegen_logo_v1_trans_400.png" class="big-swegen-logo" />
    <h2>SweGen Variant Frequency Database</h2>
    <p>This server hosts whole-genome variant frequencies for 1000
    Swedish individuals generated within the SweGen project.
    The frequency data is intended to be used as a resource for the research
    community and clinical genetics laboratories. Individual positions in
    the genome can be viewed using the Data Beacon or ExAC Browser by
    clicking the links above. To access the variant frequency file you
    need to register.</p>
    <p>Please note that the 1000 individuals included in the SweGen
    project represent a cross-section of the Swedish population and that
    no disease information has been used for the selection. The frequency
    data may therefore include genetic variants that are associated with,
    or causative of, disease.</p>
    <p>We request that any use of data from the SweGen project cite
    <a href="http://biorxiv.org/content/early/2016/10/17/081505">this preprint on bioRxiv</a>.</p>
  </div>
</div>
=======
<div>
  <br />
  <br />
  <div class="col-xs-2"></div>
    <div class="jumbotron">
      <div class="container">
        <img src="/javascript/swegen_logo_v1_trans_400.png"
             class="big-swegen-logo" />
        <h2>SweGen Variant Frequency Database</h2>
          <p>This server hosts whole-genome variant frequencies for 1000
          Swedish individuals generated within the SweGen project. The
          frequency data is intended to be used as a resource for the research
          community and clinical genetics laboratories. Individual positions in
          the genome can be viewed using the Data Beacon or ExAC Browser by
          clicking the links above. To access the variant frequency file you
          need to register.</p>
          <p>Please note that the 1000 individuals included in the SweGen
          project represent a cross-section of the Swedish population and that
          no disease information has been used for the selection. The frequency
          data may therefore include genetic variants that are associated with,
          or causative of, disease.</p>
          <p>We request that any use of data from the SweGen project cite
          <a href="http://biorxiv.org/content/early/2016/10/17/081505">this preprint on bioRxiv</a>.</p>

          <h3>IMPORTANT NOTE 20161023</h3>
          <p>We have noticed that variant calls are missing from
          positions where both SNPs and INDELs are found at the same
          coordinate.  We will solve this in the next release.  Until
          then, please be cautious when studying frequencies at such
          positions</p>
      </div>
    </div>
>>>>>>> 84220bf2

<div class="container">
  <div class="row">
    <div class="col-sm-3 text-center">
      <a href="https://www.scilifelab.se"><img class="logo scilife" src="javascript/SLL_logo.png" alt="SciLifeLab"></a>
    </div>
    <div class="col-sm-3 text-center">
      <a href="https://ngisweden.scilifelab.se/"><img class="logo" src="javascript/ngisweden_logo.png" alt="NGI"></a>
    </div>
    <div class="col-sm-3 text-center">
      <a href="https://nbis.se"><img class="logo" src="javascript/nbislogo-green.png" alt="NBIS"></a>
    </div>
    <div class="col-sm-3 text-center">
      <a href="https://elixir.se"><img class="logo" src="javascript/ELIXIR_SWEDEN_white_background.png" alt="Elixir Sweden"></a>
    </div>
  </div>
</div><|MERGE_RESOLUTION|>--- conflicted
+++ resolved
@@ -1,5 +1,4 @@
 <!-- home.html -->
-<<<<<<< HEAD
 <div class="jumbotron">
   <div class="container">
     <img src="/javascript/swegen_logo_v1_trans_400.png" class="big-swegen-logo" />
@@ -18,42 +17,17 @@
     or causative of, disease.</p>
     <p>We request that any use of data from the SweGen project cite
     <a href="http://biorxiv.org/content/early/2016/10/17/081505">this preprint on bioRxiv</a>.</p>
+    
+    <div class="alert alert-danger" role="alert">
+      <h3 style="margin-top:0;">IMPORTANT NOTE <small style="margin-left:15px;">2016-10-23</small></h3>
+      We have noticed that variant calls are missing from
+      positions where both SNPs and INDELs are found at the same
+      coordinate.  We will solve this in the next release.  Until
+      then, please be cautious when studying frequencies at such
+      positions.
+    </div>
   </div>
 </div>
-=======
-<div>
-  <br />
-  <br />
-  <div class="col-xs-2"></div>
-    <div class="jumbotron">
-      <div class="container">
-        <img src="/javascript/swegen_logo_v1_trans_400.png"
-             class="big-swegen-logo" />
-        <h2>SweGen Variant Frequency Database</h2>
-          <p>This server hosts whole-genome variant frequencies for 1000
-          Swedish individuals generated within the SweGen project. The
-          frequency data is intended to be used as a resource for the research
-          community and clinical genetics laboratories. Individual positions in
-          the genome can be viewed using the Data Beacon or ExAC Browser by
-          clicking the links above. To access the variant frequency file you
-          need to register.</p>
-          <p>Please note that the 1000 individuals included in the SweGen
-          project represent a cross-section of the Swedish population and that
-          no disease information has been used for the selection. The frequency
-          data may therefore include genetic variants that are associated with,
-          or causative of, disease.</p>
-          <p>We request that any use of data from the SweGen project cite
-          <a href="http://biorxiv.org/content/early/2016/10/17/081505">this preprint on bioRxiv</a>.</p>
-
-          <h3>IMPORTANT NOTE 20161023</h3>
-          <p>We have noticed that variant calls are missing from
-          positions where both SNPs and INDELs are found at the same
-          coordinate.  We will solve this in the next release.  Until
-          then, please be cautious when studying frequencies at such
-          positions</p>
-      </div>
-    </div>
->>>>>>> 84220bf2
 
 <div class="container">
   <div class="row">
