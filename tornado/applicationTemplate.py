indexHead="""
<!DOCTYPE html>
<!-- define angular app -->
<html ng-app="App">
  <head>
    <!-- SCROLLS -->
    <meta charset="utf-8" />
    <!-- Bootstrap -->
    <link rel="stylesheet" href="//netdna.bootstrapcdn.com/bootstrap/3.3.2/css/bootstrap.min.css" />
    <link rel="stylesheet" href="//netdna.bootstrapcdn.com/font-awesome/4.3.0/css/font-awesome.css" />
    <script src="https://ajax.googleapis.com/ajax/libs/jquery/1.11.1/jquery.min.js"></script>
    <script src="https://maxcdn.bootstrapcdn.com/bootstrap/3.3.2/js/bootstrap.min.js"></script>
    <!-- Angular -->
<<<<<<< HEAD
    <script src="https://ajax.googleapis.com/ajax/libs/angularjs/1.5.0/angular.min.js"></script>
    <script src="https://ajax.googleapis.com/ajax/libs/angularjs/1.5.0/angular-route.min.js"></script>
=======
    <script src="https://ajax.googleapis.com/ajax/libs/angularjs/1.5.0/angular.min.js">
    </script>
    <script src="https://ajax.googleapis.com/ajax/libs/angularjs/1.5.0/angular-route.min.js">
    </script>
    <script src="https://ajax.googleapis.com/ajax/libs/angularjs/1.5.0/angular-cookies.min.js"></script>
>>>>>>> 84220bf2
    <!-- Angular grid gui -->
    <link rel="stylesheet" href="/javascript/main.css" type="text/css" />
    <link rel="stylesheet" href="/javascript/local.css" type="text/css" />
    <!-- The application -->
    <script src="javascript/app.js"></script>

    <!-- Google Analytics -->
    <script>
    (function(i,s,o,g,r,a,m){i['GoogleAnalyticsObject']=r;i[r]=i[r]||function(){
        (i[r].q=i[r].q||[]).push(arguments)},i[r].l=1*new Date();a=s.createElement(o),
        m=s.getElementsByTagName(o)[0];a.async=1;a.src=g;m.parentNode.insertBefore(a,m)
    })(window,document,'script','https://www.google-analytics.com/analytics.js','ga');
<<<<<<< HEAD
    ga('create', 'UA-44754195-1', 'auto');
=======

    ga('create', 'UA-85976442-1', 'auto');
>>>>>>> 84220bf2
    ga('send', 'pageview');
    </script>
    <!-- End Google Analytics -->
  </head>
"""
indexHtml="""
  <!-- define angular controller -->
  <body ng-controller="mainController as mainCtrl">
    <consent></consent>
    <nav class="navbar navbar-default">
      <div class="container">
<<<<<<< HEAD
        <a class="navbar-brand" href="/#/">SweFreq</a>
        <div class="navbar-right">
          <a href="/#/about/" role="button" class="btn btn-default navbar-btn">About</a>
          <a href="/#/dataBeacon/" role="button" class="btn btn-default navbar-btn">Data Beacon</a>
          <a href="{{ExAC}}" role="button" class="btn btn-default navbar-btn">ExAC Browser</a>
          <a href="/#/downloadData/" role="button" class="btn btn-default navbar-btn">Download Data</a>
=======
        <a class="navbar-brand pull-left"
           href="/#/">SweFreq</a>
        <ul class="nav navbar-nav navbar-right">
        <a href="/#/about/"
           role="button"
           class="btn btn-default">About</a>
        <a href="/#/terms/"
           role="button"
           class="btn btn-default">Terms of use</a>
        <a href="/#/dataBeacon/"
           role="button"
           class="btn btn-default">Data Beacon</a>
        <a href="{{ExAC}}"
           role="button"
           class="btn btn-default">ExAC Browser</a>
        <a href="/#/downloadData/"
           role="button"
           class="btn btn-default">Download Data</a>
>>>>>>> 84220bf2
        {%if is_admin %}
          <a href="/#/admin/" role="button" class="btn btn-default navbar-btn">Admin</a>
        {% end %}
        {%if user_name != None%}
          {{user_name}}
          <a href="/logout" class="btn btn-text navbar-btn">Logout</a>
          {{email}}
        {% else %}
          <a href="/login" class="btn btn-text navbar-btn">Login</a>
        {% end %}
        </div>
      </div>
    </nav>
    <div id="main">
      <!-- angular templating -->
      <!-- this is where content will be injected by angular -->
      <div ng-view=""></div>
    </div>
      </div>
    <footer class="text-center"></footer>
  </body>
</html>
"""
notAuthorizedHtml="""
  <!-- define angular controller -->
  <body ng-controller="mainController as mainCtrl">
    <consent></consent>
    <nav class="navbar navbar-default">
      <div class="container">
<<<<<<< HEAD
        <a class="navbar-brand" href="/#/">SweFreq</a>
        <div class="navbar-right">
          <a href="/#/about/" role="button" class="btn btn-default navbar-btn">About</a>
          <a href="/#/dataBeacon/" role="button" class="btn btn-default navbar-btn">Data Beacon</a>
          <a href="{{ExAC}}" role="button" class="btn btn-default navbar-btn">ExAC Browser</a>
          <a href="/login" class="btn btn-text navbar-btn">Login</a>
        </div>
=======
        <a class="navbar-brand pull-left"
           href="/#/">SweFreq</a>
        <ul class="nav navbar-nav navbar-right">
        <a href="/#/about/"
           role="button"
           class="btn btn-default">About</a>
        <a href="/#/terms/"
           role="button"
           class="btn btn-default">Terms of use</a>
        <a href="/#/dataBeacon/"
           role="button"
           class="btn btn-default">Data Beacon</a>
        <a href="{{ExAC}}"
           role="button"
           class="btn btn-default">ExAC Browser</a>&#160; &#160; 
        <div class="btn-group navbar-btn">
          <br />
          <a href="/login">Login</a>
        </div></ul>
>>>>>>> 84220bf2
      </div>
    </nav>
    <div id="main">
      <!-- angular templating -->
      <!-- this is where content will be injected -->
      <div ng-view=""></div>
    </div>
    <footer class="text-center"></footer>
  </body>
</html>
"""
indexNoAccess="""
  <!-- define angular controller -->
  <body ng-controller="mainController as mainCtrl">
    <consent></consent>
    <nav class="navbar navbar-default">
      <div class="container">
<<<<<<< HEAD
        <a class="navbar-brand" href="/#/">SweFreq</a>
        <div class="navbar-right">
          <a href="/#/about/" role="button" class="btn btn-default navbar-btn">About</a>
          <a href="/#/requestAccess/" role="button" class="btn btn-default navbar-btn">Request Access</a>
        {%if user_name != None%}
          {{user_name}}
          <a href="/logout" class="btn-text navbar-btn">Logout</a>
          {{email}}
        {% else %}
          <a href="/login" class="btn-text navbar-btn">Login</a>
        {% end %}
        </div>
=======
        <a class="navbar-brand pull-left"
           href="/#/">SweFreq</a>
        <ul class="nav navbar-nav navbar-right">
        <a href="/#/about/"
           role="button"
           class="btn btn-default">About</a>
        <a href="/#/terms/"
           role="button"
           class="btn btn-default">Terms of use</a>
        <a href="/#/requestAccess/"
           role="button"
           class="btn btn-default">Request Access</a>&#160; &#160; 
        <div class="btn-group navbar-btn">{%if user_name != None%}
        {{user_name}} 
        <a href="/logout">Logout</a>
        <br />{{email}} {% else %} 
        <br />
        <a href="/login">Login</a>{% end %}</div></ul>
>>>>>>> 84220bf2
      </div>
    </nav>
    <div id="main">
      <!-- angular templating -->
      <!-- this is where content will be injected by angular -->
      <div ng-view=""></div>
    </div>
    <footer class="text-center"></footer>
  </body>
</html>
"""<|MERGE_RESOLUTION|>--- conflicted
+++ resolved
@@ -11,16 +11,9 @@
     <script src="https://ajax.googleapis.com/ajax/libs/jquery/1.11.1/jquery.min.js"></script>
     <script src="https://maxcdn.bootstrapcdn.com/bootstrap/3.3.2/js/bootstrap.min.js"></script>
     <!-- Angular -->
-<<<<<<< HEAD
     <script src="https://ajax.googleapis.com/ajax/libs/angularjs/1.5.0/angular.min.js"></script>
     <script src="https://ajax.googleapis.com/ajax/libs/angularjs/1.5.0/angular-route.min.js"></script>
-=======
-    <script src="https://ajax.googleapis.com/ajax/libs/angularjs/1.5.0/angular.min.js">
-    </script>
-    <script src="https://ajax.googleapis.com/ajax/libs/angularjs/1.5.0/angular-route.min.js">
-    </script>
     <script src="https://ajax.googleapis.com/ajax/libs/angularjs/1.5.0/angular-cookies.min.js"></script>
->>>>>>> 84220bf2
     <!-- Angular grid gui -->
     <link rel="stylesheet" href="/javascript/main.css" type="text/css" />
     <link rel="stylesheet" href="/javascript/local.css" type="text/css" />
@@ -33,12 +26,7 @@
         (i[r].q=i[r].q||[]).push(arguments)},i[r].l=1*new Date();a=s.createElement(o),
         m=s.getElementsByTagName(o)[0];a.async=1;a.src=g;m.parentNode.insertBefore(a,m)
     })(window,document,'script','https://www.google-analytics.com/analytics.js','ga');
-<<<<<<< HEAD
-    ga('create', 'UA-44754195-1', 'auto');
-=======
-
     ga('create', 'UA-85976442-1', 'auto');
->>>>>>> 84220bf2
     ga('send', 'pageview');
     </script>
     <!-- End Google Analytics -->
@@ -50,33 +38,13 @@
     <consent></consent>
     <nav class="navbar navbar-default">
       <div class="container">
-<<<<<<< HEAD
         <a class="navbar-brand" href="/#/">SweFreq</a>
         <div class="navbar-right">
           <a href="/#/about/" role="button" class="btn btn-default navbar-btn">About</a>
+          <a href="/#/terms/" role="button" class="btn btn-default">Terms of use</a>
           <a href="/#/dataBeacon/" role="button" class="btn btn-default navbar-btn">Data Beacon</a>
           <a href="{{ExAC}}" role="button" class="btn btn-default navbar-btn">ExAC Browser</a>
           <a href="/#/downloadData/" role="button" class="btn btn-default navbar-btn">Download Data</a>
-=======
-        <a class="navbar-brand pull-left"
-           href="/#/">SweFreq</a>
-        <ul class="nav navbar-nav navbar-right">
-        <a href="/#/about/"
-           role="button"
-           class="btn btn-default">About</a>
-        <a href="/#/terms/"
-           role="button"
-           class="btn btn-default">Terms of use</a>
-        <a href="/#/dataBeacon/"
-           role="button"
-           class="btn btn-default">Data Beacon</a>
-        <a href="{{ExAC}}"
-           role="button"
-           class="btn btn-default">ExAC Browser</a>
-        <a href="/#/downloadData/"
-           role="button"
-           class="btn btn-default">Download Data</a>
->>>>>>> 84220bf2
         {%if is_admin %}
           <a href="/#/admin/" role="button" class="btn btn-default navbar-btn">Admin</a>
         {% end %}
@@ -106,35 +74,14 @@
     <consent></consent>
     <nav class="navbar navbar-default">
       <div class="container">
-<<<<<<< HEAD
         <a class="navbar-brand" href="/#/">SweFreq</a>
         <div class="navbar-right">
           <a href="/#/about/" role="button" class="btn btn-default navbar-btn">About</a>
+          <a href="/#/terms/" role="button" class="btn btn-default">Terms of use</a>
           <a href="/#/dataBeacon/" role="button" class="btn btn-default navbar-btn">Data Beacon</a>
           <a href="{{ExAC}}" role="button" class="btn btn-default navbar-btn">ExAC Browser</a>
           <a href="/login" class="btn btn-text navbar-btn">Login</a>
         </div>
-=======
-        <a class="navbar-brand pull-left"
-           href="/#/">SweFreq</a>
-        <ul class="nav navbar-nav navbar-right">
-        <a href="/#/about/"
-           role="button"
-           class="btn btn-default">About</a>
-        <a href="/#/terms/"
-           role="button"
-           class="btn btn-default">Terms of use</a>
-        <a href="/#/dataBeacon/"
-           role="button"
-           class="btn btn-default">Data Beacon</a>
-        <a href="{{ExAC}}"
-           role="button"
-           class="btn btn-default">ExAC Browser</a>&#160; &#160; 
-        <div class="btn-group navbar-btn">
-          <br />
-          <a href="/login">Login</a>
-        </div></ul>
->>>>>>> 84220bf2
       </div>
     </nav>
     <div id="main">
@@ -152,10 +99,10 @@
     <consent></consent>
     <nav class="navbar navbar-default">
       <div class="container">
-<<<<<<< HEAD
         <a class="navbar-brand" href="/#/">SweFreq</a>
         <div class="navbar-right">
           <a href="/#/about/" role="button" class="btn btn-default navbar-btn">About</a>
+          <a href="/#/terms/" role="button" class="btn btn-default">Terms of use</a>
           <a href="/#/requestAccess/" role="button" class="btn btn-default navbar-btn">Request Access</a>
         {%if user_name != None%}
           {{user_name}}
@@ -165,26 +112,6 @@
           <a href="/login" class="btn-text navbar-btn">Login</a>
         {% end %}
         </div>
-=======
-        <a class="navbar-brand pull-left"
-           href="/#/">SweFreq</a>
-        <ul class="nav navbar-nav navbar-right">
-        <a href="/#/about/"
-           role="button"
-           class="btn btn-default">About</a>
-        <a href="/#/terms/"
-           role="button"
-           class="btn btn-default">Terms of use</a>
-        <a href="/#/requestAccess/"
-           role="button"
-           class="btn btn-default">Request Access</a>&#160; &#160; 
-        <div class="btn-group navbar-btn">{%if user_name != None%}
-        {{user_name}} 
-        <a href="/logout">Logout</a>
-        <br />{{email}} {% else %} 
-        <br />
-        <a href="/login">Login</a>{% end %}</div></ul>
->>>>>>> 84220bf2
       </div>
     </nav>
     <div id="main">
